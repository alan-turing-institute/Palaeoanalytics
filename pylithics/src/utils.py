import cv2
import numpy as np
import pandas as pd
import scipy.ndimage as ndi
import pylithics.src.plotting as plot
<<<<<<< HEAD


def mask_image(binary_array, contour, innermask=False):
    """
    Mask negative (white pixels) areas of lithic flakes scars in order to generate contour lines.

    Parameters
    ----------
    binary_array: array
        array of a processed image read by openCV (0, 1 pixels)
=======
import itertools


def mask_image(image_array, contour, innermask=False):
    """
    Function that masks an image for cont (1 contour = a list of a pair of coordinates) given contour.

    Parameters
    ----------
    image_array: array
        Original image array (0 to 255)
>>>>>>> c8514087
    contour:
        pixel coordinates for a contour of a single flake scar
        or outline of a lithic object detected by contour finding

    Returns
    -------
    an image array
    """

    r_mask = np.zeros_like(binary_array, dtype='bool')
    r_mask[np.round(contour[:, 1]).astype('int'), np.round(contour[:, 0]).astype('int')] = 1

    r_mask = ndi.binary_fill_holes(r_mask)

    if innermask:
        new_image = r_mask
    else:
        new_image = np.multiply(r_mask, binary_array)

    return new_image


def contour_characterisation(image_array, contour, conversion=1):
    """
    Calculate contour characteristics (area, length, etc.),
    from a specific element of an image.

    Parameters
    ----------
    contour:
        pixel coordinates for a contour of a single flake scar
        or outline of a lithic object detected by contour finding
    conversion: float
        Value to convert pixels to millimeters

    Returns
    -------
    A dictionary

    """
    contour_info = {}

    # Expand numpy dimensions and convert it to UMat object
    area = cv2.contourArea(contour)

    masked_image = mask_image(image_array, contour, True)

    contour_info['length'] = len(contour * conversion)
    contour_info['area_px'] = area

    rows, columns = subtract_masked_image(masked_image)

    # height and width of individual flake scar/lithic surface outline in pixels
    contour_info['height_px'] = masked_image.shape[0] - len(rows)
    contour_info['width_px'] = masked_image.shape[1] - len(columns)

    contour_info['centroid'] = ndi.center_of_mass(mask_image(image_array, contour, True))

    if conversion == 1:
        area_mm = np.nan
        width_mm = np.nan
        height_mm = np.nan
    else:
        area_mm = round(area * (conversion * conversion), 1)
        width_mm = round(contour_info['width_px'] * conversion, 1)
        height_mm = round(contour_info['height_px'] * conversion, 1)

    contour_info['area_mm'] = area_mm
    contour_info['width_mm'] = width_mm
    contour_info['height_mm'] = height_mm
    contour_info['polygon_count'], _ = measure_vertices(contour, 0.02)

    return contour_info


def classify_distributions(image_array):
    """
    Classifies an image array by its distribution of pixel intensities.
    Returns True if the distribution is narrow and skewed to values of 1.

    Parameters
    ----------
    image_array: array
        array of an unprocessed image read by openCV (0,255 pixels)
    Returns
    -------
    a boolean
    """

    is_narrow = False

    image_array_nonzero = image_array > 0

    mean = np.mean(image_array[image_array_nonzero])

    std = np.std(image_array[image_array_nonzero])

    if mean > 0.9 and std < 0.15:
        is_narrow = True

    return is_narrow


def get_high_level_parent_and_hierarchy(hierarchies):
    """
    Given a list of individual contour hierarchies, find the index of the highest level parent for each contour.
    Defines which scar belongs to which surface.

     Parameters
    ----------
    hierarchies: list
        a list of contour hierarchies

    Returns
    -------
    a list
    """

    parent_index = []
    hierarchy_level = []

    for index, hierarchy in enumerate(hierarchies, start=0):

        parent = hierarchy[-1]
        count = 0

        if parent == -1:
            parent_index.append(parent)
            hierarchy_level.append(count)
        else:
            while (parent != -1):
                index = parent
                parent = hierarchies[index][-1]
                count = count + 1

            parent_index.append(index)
            hierarchy_level.append(count)

    return parent_index, hierarchy_level


def pixulator(image_scale_array, scale_size):
    """
    Converts image and scale pixel count to millimeters.

    Parameters
    ----------
    image_scale_array: array
        image array of scale data.
    scale_size:
        length of the scale in mm

    Returns
    -------
    Conversion image pixels to millimeters.
    """

    # dimension information in pixels
    px_width = image_scale_array.shape[0]
    px_height = image_scale_array.shape[1]

    if px_width > px_height:
        orientation = px_width
    else:
        orientation = px_height

    px_conversion = 1 / (orientation / scale_size)

<<<<<<< HEAD
    print(f"1 mm will equate to {1 / px_conversion} pixels width.")
=======
    print(f"1 cm will equate to {round(1 / px_conversion,1)} pixels width.")
>>>>>>> c8514087

    return (px_conversion)


def classify_surfaces(contour_df):
    """
    Classify individual contours

    Parameters
    ----------
    contour_df: dataframe
        dataframe with all the contour information and measurements for an image

    Returns
    -------
    a dataframe
    """

    def dorsal_ventral(contour, contour_df):
        """
        Determines if object surface is dorsal or ventral
        Parameters
        ----------
        contour:
            pixel coordinates for a contour of a single flake scar
            or outline of a lithic object detected by contour finding
        contour_df:

        Returns
        -------

        """

        output = [None] * 2
        if (contour_df[contour_df['parent_index'] == contour_df['index'].iloc[0]].shape[0] >
                contour_df[contour_df['parent_index'] == contour_df['index'].iloc[1]].shape[0]):

            output[0] = 'Dorsal'
            output[1] = 'Ventral'
        else:
            output[0] = 'Ventral'
            output[1] = 'Dorsal'

        return output

<<<<<<< HEAD
    surfaces = contour_df[contour_df['hierarchy_level'] == 0].copy()  # .sort_values(by=["area_px"], ascending=False)
=======
    # dataframe should be sorted in order for this algorithm to work correctly.
    surfaces = cont[cont['hierarchy_level'] == 0].sort_values(by=["area_px"], ascending=False)  #
>>>>>>> c8514087

    names = {}
    # start assigning them all to nan
    for i in range(surfaces.shape[0]):
        names[i] = 'Unclassified'

    # Dorsal, lateral, platform, ventral.
    if surfaces.shape[0] == 1:
        names[0] = 'Dorsal'

    elif surfaces.shape[0] > 1:
        ratio = surfaces["area_px"].iloc[1] / surfaces["area_px"].iloc[0]

        if ratio > 0.9:
            names[0], names[1] = dorsal_ventral(contour_df, surfaces)

        elif surfaces.shape[0] == 2 and ratio <= 0.9:

            if ratio > 0.3:
                names[0] = 'Dorsal'
                names[1] = 'Lateral'
            else:
                names[0] = 'Dorsal'
                names[1] = 'Platform'

        if surfaces.shape[0] == 3:
            if ratio > 0.9:

                ratio2 = surfaces["area_px"].iloc[2] / surfaces["area_px"].iloc[0]

                if ratio2 > 0.2:
                    names[2] = 'Lateral'
                else:
                    names[2] = 'Platform'
            else:
                names[0] = 'Dorsal'
                names[1] = 'Lateral'
                names[2] = 'Platform'

<<<<<<< HEAD
        elif surfaces.shape[0] == 4:
            names[0], names[1] = dorsal_ventral(contour_df, surfaces)
            names[2] = 'Lateral'
            names[3] = 'Platform'
=======
        elif surfaces.shape[0] > 3:
            names[0], names[1] = dorsal_ventral(cont, surfaces)
            ratio2 = surfaces["area_px"].iloc[2] / surfaces["area_px"].iloc[0]
            if ratio2 > 0.2:
                names[2] = 'Lateral'
            else:
                names[2] = 'Platform'
>>>>>>> c8514087

            if surfaces["area_px"].iloc[3] / surfaces["area_px"].iloc[0] < 0.2:
                names[3] = 'Platform'

    return names


def subtract_masked_image(masked_image_array):
    """
    Given an input masked image, return all rows and columns where an image is all masked.

    Parameters
    ----------
    masked_image_array: array
        a boolean, stating if the contour is likely to be an arrow

    Returns
    -------
    a list
    """

    # Check rows in which all values are equal
    rows = []
    for i in range(masked_image_array.shape[0]):
        if np.all(masked_image_array[i] == False):
            rows.append(i)
    # Check Columns in which all values are equal
    columns = []
    trans_masked_image = masked_image_array.T
    for i in range(trans_masked_image.shape[0]):
        if np.all(trans_masked_image[i] == False):
            columns.append(i)

    return rows, columns


def template_matching(image_array, templates_df, contour, debug=False):
    """

    Find best template match in an image

    Parameters
    ----------
    image_array: array
        Array of input masked_image_array
    templates_df: array
        Array of template images
    debug: bool
        Generate plot if True

    Returns
    -------
    index of best matching template
    """

    # get template array from dataframe
    templates = templates_df['template_array'].values

    # reduce image to only the scar
    rows, columns = subtract_masked_image(image_array)
    masked_image = np.delete(image_array, rows[:-1], 0)
    masked_image = np.delete(masked_image, columns[:-1], 1)

    # this is to be able to do things with cv2
    image_array = image_array.astype(np.float32)

    # default values of the index of best matched template and
    location_index = -1
    avg_match = 0

    # go through each template and find the best matching one.
    for i, template in enumerate(templates):
        (tW, tH) = template.shape[::-1]
        (sW, sH) = image_array.shape[::-1]
        if tW > sW or tH > sH:
            continue

        # template matching
        result = cv2.matchTemplate(image_array, template.astype(np.float32), cv2.TM_CCORR_NORMED)

        # areas where results are >= than threshold value
        location = np.where((result >= 0.93) & (result < 1.0))

        location_new_x = []
        location_new_y = []

        # make sure the matched template is inside the scar contours
        for j in range(len(location[0])):
            X = location[1][j]
            Y = location[0][j]
            inside = cv2.pointPolygonTest(contour, (X, Y), False)
            if inside == 1.0:
                location_new_x.append(location[1][j])
                location_new_y.append(location[0][j])
        location_new = (np.array(location_new_y), np.array(location_new_x))

        # save template index is the average result values is best than previous one
        if len(location_new[0]) > 0:
            if result[location_new].mean() > avg_match:
                avg_match = result[location_new].mean()
                location_index = i

    # plot the matching scar and arrow
    if location_index != -1 and debug == True:
        plot.plot_template_arrow(masked_image, templates[location_index], avg_match)

    return location_index


def get_angles(templates):
    """
    Create a dataframe of angles measured from arrows.

    Parameters
    ----------
    templates: list
     a list of template image arrays

    Returns
    -------
    a dataframe

    """

    template_dict_list = []

    for index, template in enumerate(templates):

        template_dict = {}

        template_dict['template_array'] = template
        try:
            template_dict['angle'] = measure_arrow_angle(template)
        except:
            template_dict['angle'] = np.nan

        template_dict_list.append(template_dict)

    templates_df = pd.DataFrame.from_records(template_dict_list)

    return templates_df


<<<<<<< HEAD
def contour_selection(contour_df):

=======
def contour_selection(df_contours):
>>>>>>> c8514087
    """
    Function that selects contours by their size and removes duplicates.

    Parameters
    ----------
    contour_df: dataframe
        Dataframe with all contour information for an image.

    Returns
    -------
    list of indexes

    """

    index_to_drop = []

<<<<<<< HEAD
    for hierarchy_level, index, parent_index, area_px, contour, in contour_df[
=======
    # in here we select contours by size and percentage of the total area ad their hierarchy
    for hierarchy_level, index, parent_index, area_px, contour, in df_contours[
>>>>>>> c8514087
        ['hierarchy_level', 'index', 'parent_index', 'area_px', 'contour']].itertuples(index=False):

        pass_selection = True
        if hierarchy_level == 0:
<<<<<<< HEAD
            if area_px / max(contour_df['area_px']) < 0.05:
=======
            # this removes very small contours that can be found from noise in the figure
            if area_px / max(df_contours['area_px']) < 0.05:
>>>>>>> c8514087
                pass_selection = False

        else:
<<<<<<< HEAD
            if area_px / max(contour_df['area_px']) > 0.4:
                pass_selection = False

            # only allow
=======
            # only allow low hierarchies
>>>>>>> c8514087
            if hierarchy_level > 2:
                pass_selection = False
            else:
                # get the total area of the parent figure
                norm = contour_df[contour_df['index'] == parent_index]['area_px'].values[0]
                area = area_px
                percentage = area / norm
                if percentage < 0.02:
                    pass_selection = False
                if percentage > 0.60:
                    pass_selection = False

        if not pass_selection:
            index_to_drop.append(index)

<<<<<<< HEAD
    cent_df = contour_df[['area_px', 'centroid', 'hierarchy_level', 'contour']]

    import itertools

    for i, j in itertools.combinations(cent_df.index, 2):

        if ((i in index_to_drop) or (j in index_to_drop)):
            continue

        d_ij_centroid = np.linalg.norm(np.asarray(cent_df.loc[i]['centroid']) - np.asarray(cent_df.loc[j]['centroid']))

        if cent_df.loc[i]['area_px'] > cent_df.loc[j]['area_px']:
            ratio = cent_df.loc[j]['area_px'] / cent_df.loc[i]['area_px']
        else:
            ratio = cent_df.loc[i]['area_px'] / cent_df.loc[j]['area_px']

        if d_ij_centroid < 15 and ratio > 0.5:
            if (cent_df.loc[i]['area_px'] < cent_df.loc[j]['area_px']):
                if d_ij_centroid < 1:
                    index_to_drop.append(i)
                else:
                    index_to_drop.append(j)
            elif (cent_df.loc[i]['area_px'] > cent_df.loc[j]['area_px']):
                if d_ij_centroid < 1:
                    index_to_drop.append(j)
                else:
                    index_to_drop.append(i)

=======
>>>>>>> c8514087
    return index_to_drop


def measure_arrow_angle(template):
    """
    Function that measures the angle of an arrow template.

    Parameters
    ----------
    template: array
        2d array representing an arrow.

    Returns
    -------
    an angle measurement
    """

    import math
    # import image and grayscale
    uint_img = np.array(template * 255).astype('uint8')
    gray = 255 - uint_img

    # Extend the borders for the skeleton for convolution
    extended = cv2.copyMakeBorder(gray, 5, 5, 5, 5, cv2.BORDER_CONSTANT)

    # Create a copy of the crop for results:
    gray_copy = cv2.cvtColor(extended, cv2.COLOR_GRAY2BGR)

    # Create skeleton of the image
    skeleton = cv2.ximgproc.thinning(extended, None, 1)

    # Threshold the image. White pixels = 0, and black pixels = 10:
    # ret = value used for thresholding, thresh is the image used for thresholding
    retval, thresh = cv2.threshold(skeleton, 128, 10, cv2.THRESH_BINARY)

    # Set the end-points kernel for image convolution
    end_points = np.array([[1, 1, 1],
                           [1, 9, 1],
                           [1, 1, 1]])

    # Convolve the image using the kernel
    filtered_image = cv2.filter2D(thresh, -1, end_points)

    # Extract only the end-points pixels with pixel intensity value of 110
    binary_image = np.where(filtered_image == 110, 255, 0)

    # The above operation converted the image to 32-bit float,
    # convert back to 8-bit
    binary_image = binary_image.astype(np.uint8)

    # Find the X, Y location of all the end-points pixels
    Y, X = binary_image.nonzero()

    # Reshape arrays for K-means
    Y = Y.reshape(-1, 1)
    X = X.reshape(-1, 1)
    Z = np.hstack((X, Y))

    # K-means operates on 32-bit float data
    float_points = np.float32(Z)

    # Set the convergence criteria and call K-means
    criteria = (cv2.TERM_CRITERIA_EPS + cv2.TERM_CRITERIA_MAX_ITER, 10, 1.0)
    ret, label, center = cv2.kmeans(float_points, 2, None, criteria, 10, cv2.KMEANS_RANDOM_CENTERS)

    # Set the cluster count, find the points belonging
    # to cluster 0 and cluster 1

    cluster_1_count = np.count_nonzero(label)
    cluster_0_count = np.shape(label)[0] - cluster_1_count
    #

    # The cluster of max number of points will be the tip of the arrow
    max_cluster = 0
    if cluster_1_count > cluster_0_count:
        max_cluster = 1

    # Check out the centers of each cluster:
    mat_rows, mat_cols = center.shape

    # Store the ordered end-points
    ordered_points = [None] * 2

    # Identify and draw the two end-points of the arrow
    for b in range(mat_rows):
        # Find cluster center
        point_X = int(center[b][0])
        point_Y = int(center[b][1])
        # Get the arrow tip
        if b == max_cluster:
            color = (0, 0, 255)
            ordered_points[1] = (point_X, point_Y)
            cv2.circle(gray_copy, (point_X, point_Y), 5, color, -1)
        # Find the tail
        else:
            color = (255, 0, 0)
            ordered_points[0] = (point_X, point_Y)
            cv2.circle(gray_copy, (point_X, point_Y), 5, color, -1)

    # Store the tip and tail points
    p0x = ordered_points[1][0]
    p0y = ordered_points[1][1]
    p1x = ordered_points[0][0]
    p1y = ordered_points[0][1]

    # Create a new image using the input dimensions
    image_height, image_width = binary_image.shape[:2]
    new_image = np.zeros((image_height, image_width), np.uint8)
    detected_line = 255 - new_image

    # Draw a line using the detected points
    (x1, y1) = ordered_points[0]
    (x2, y2) = ordered_points[1]
    cv2.line(detected_line, (x1, y1), (x2, y2), (0, 0, 0), thickness=2)

    # Compute x/y distance
    (dx, dy) = (p0y - p1y, p0x - p1x)  # delta(d) x and delta y (distance between points along
    # x and y axis). Here they have been reversed as angles do not extend from the center
    # but towards it.
    rads = math.atan2(-dy, dx)  # convert to radians
    rads %= 2 * math.pi
    angle = math.degrees(rads)  # convert to degrees.

    return round(angle, 2)


def measure_vertices(contour, epsilon=0.04):
    """

    Given a contour from a surface or scar, estimate the number of vertices of an approximate
    shape to the contour.

    Parameters
    ----------
    contour:
        pixel coordinates for a contour of a single flake scar
        or outline of a lithic object detected by contour finding.
    epsilon: float
        degree of prediction in approximation

    Returns
    -------
    A number
    An array with approximate contour
    """

    # get perimeters
    peri = cv2.arcLength(contour, True)
    # approximates a curve or a polygon with another curve / polygon with less vertices
    # so that the distance between them is less or equal to the specified precision
    approx = cv2.approxPolyDP(contour, epsilon * peri, True)

    return len(approx), approx


def shape_detection(contour):
    """
    Given a contour from a surface or scar, detect an approximate shape to the contour.

    Parameters
    ----------
    contour:
        pixel coordinates for a contour of a single flake scar
        or outline of a lithic object detected by contour finding

    Returns
    -------
    A string with the shape classification
    A number with the number of vertices
    """

    # initialize the shape name and approximate the contour
    shape = "unidentified"
    vertices, approx = measure_vertices(contour)
    # if the shape is a triangle, it will have 3 vertices
    if vertices == 3:
        shape = "triangle"
        # if the shape has 4 vertices, it is either a square or
        # a rectangle
    elif vertices == 4:
        # compute the bounding box of the contour and use the
        # bounding box to compute the aspect ratio
        (x, y, w, h) = cv2.boundingRect(approx)
        ar = w / float(h)
        # a square will have an aspect ratio that is approximately
        # equal to one, otherwise, the shape is a rectangle
        shape = "square" if ar >= 0.95 and ar <= 1.05 else "arrow"
        # if the shape is a pentagon, it will have 5 vertices
    elif vertices >= 5:
        shape = "arrow"
        # otherwise, we assume the shape is an arrow
    return shape, vertices<|MERGE_RESOLUTION|>--- conflicted
+++ resolved
@@ -3,7 +3,8 @@
 import pandas as pd
 import scipy.ndimage as ndi
 import pylithics.src.plotting as plot
-<<<<<<< HEAD
+import itertools
+
 
 
 def mask_image(binary_array, contour, innermask=False):
@@ -14,19 +15,6 @@
     ----------
     binary_array: array
         array of a processed image read by openCV (0, 1 pixels)
-=======
-import itertools
-
-
-def mask_image(image_array, contour, innermask=False):
-    """
-    Function that masks an image for cont (1 contour = a list of a pair of coordinates) given contour.
-
-    Parameters
-    ----------
-    image_array: array
-        Original image array (0 to 255)
->>>>>>> c8514087
     contour:
         pixel coordinates for a contour of a single flake scar
         or outline of a lithic object detected by contour finding
@@ -195,11 +183,8 @@
 
     px_conversion = 1 / (orientation / scale_size)
 
-<<<<<<< HEAD
-    print(f"1 mm will equate to {1 / px_conversion} pixels width.")
-=======
+
     print(f"1 cm will equate to {round(1 / px_conversion,1)} pixels width.")
->>>>>>> c8514087
 
     return (px_conversion)
 
@@ -245,12 +230,9 @@
 
         return output
 
-<<<<<<< HEAD
-    surfaces = contour_df[contour_df['hierarchy_level'] == 0].copy()  # .sort_values(by=["area_px"], ascending=False)
-=======
+
     # dataframe should be sorted in order for this algorithm to work correctly.
     surfaces = cont[cont['hierarchy_level'] == 0].sort_values(by=["area_px"], ascending=False)  #
->>>>>>> c8514087
 
     names = {}
     # start assigning them all to nan
@@ -290,12 +272,7 @@
                 names[1] = 'Lateral'
                 names[2] = 'Platform'
 
-<<<<<<< HEAD
-        elif surfaces.shape[0] == 4:
-            names[0], names[1] = dorsal_ventral(contour_df, surfaces)
-            names[2] = 'Lateral'
-            names[3] = 'Platform'
-=======
+
         elif surfaces.shape[0] > 3:
             names[0], names[1] = dorsal_ventral(cont, surfaces)
             ratio2 = surfaces["area_px"].iloc[2] / surfaces["area_px"].iloc[0]
@@ -303,7 +280,6 @@
                 names[2] = 'Lateral'
             else:
                 names[2] = 'Platform'
->>>>>>> c8514087
 
             if surfaces["area_px"].iloc[3] / surfaces["area_px"].iloc[0] < 0.2:
                 names[3] = 'Platform'
@@ -447,12 +423,8 @@
     return templates_df
 
 
-<<<<<<< HEAD
 def contour_selection(contour_df):
 
-=======
-def contour_selection(df_contours):
->>>>>>> c8514087
     """
     Function that selects contours by their size and removes duplicates.
 
@@ -469,33 +441,16 @@
 
     index_to_drop = []
 
-<<<<<<< HEAD
     for hierarchy_level, index, parent_index, area_px, contour, in contour_df[
-=======
-    # in here we select contours by size and percentage of the total area ad their hierarchy
-    for hierarchy_level, index, parent_index, area_px, contour, in df_contours[
->>>>>>> c8514087
         ['hierarchy_level', 'index', 'parent_index', 'area_px', 'contour']].itertuples(index=False):
 
         pass_selection = True
         if hierarchy_level == 0:
-<<<<<<< HEAD
             if area_px / max(contour_df['area_px']) < 0.05:
-=======
-            # this removes very small contours that can be found from noise in the figure
-            if area_px / max(df_contours['area_px']) < 0.05:
->>>>>>> c8514087
                 pass_selection = False
 
         else:
-<<<<<<< HEAD
-            if area_px / max(contour_df['area_px']) > 0.4:
-                pass_selection = False
-
-            # only allow
-=======
             # only allow low hierarchies
->>>>>>> c8514087
             if hierarchy_level > 2:
                 pass_selection = False
             else:
@@ -511,37 +466,6 @@
         if not pass_selection:
             index_to_drop.append(index)
 
-<<<<<<< HEAD
-    cent_df = contour_df[['area_px', 'centroid', 'hierarchy_level', 'contour']]
-
-    import itertools
-
-    for i, j in itertools.combinations(cent_df.index, 2):
-
-        if ((i in index_to_drop) or (j in index_to_drop)):
-            continue
-
-        d_ij_centroid = np.linalg.norm(np.asarray(cent_df.loc[i]['centroid']) - np.asarray(cent_df.loc[j]['centroid']))
-
-        if cent_df.loc[i]['area_px'] > cent_df.loc[j]['area_px']:
-            ratio = cent_df.loc[j]['area_px'] / cent_df.loc[i]['area_px']
-        else:
-            ratio = cent_df.loc[i]['area_px'] / cent_df.loc[j]['area_px']
-
-        if d_ij_centroid < 15 and ratio > 0.5:
-            if (cent_df.loc[i]['area_px'] < cent_df.loc[j]['area_px']):
-                if d_ij_centroid < 1:
-                    index_to_drop.append(i)
-                else:
-                    index_to_drop.append(j)
-            elif (cent_df.loc[i]['area_px'] > cent_df.loc[j]['area_px']):
-                if d_ij_centroid < 1:
-                    index_to_drop.append(j)
-                else:
-                    index_to_drop.append(i)
-
-=======
->>>>>>> c8514087
     return index_to_drop
 
 
