--- conflicted
+++ resolved
@@ -22,7 +22,7 @@
 has been developed to capture data from 2D line drawings, focusing on the size, shape and technological attributes of flakes. 
 
 `PyLithics`is an open-source, free for use, software package for processing lithic artefact illustrations scanned from 
-the literature. This tool accurately identifies, outlines, and computes lithic shape and linear measures, and returns user 
+the literature. This tool accurately identifies, outlines and computes lithic shape and linear measures, and returns user 
 ready data. It has been optimized for feature extraction and measurement using a number of computer vision techniques 
 including pixel intensity thresholding, edge detection, contour finding, custom template matching and image kernels. 
 On both conventional and modern drawings, `PyLithics`can identify and platform, lateral, dorsal, and ventral surfaces,
@@ -48,17 +48,13 @@
 
 ## Workflow
 
-`PyLithics` is devised to work with illustrations of lithic objects common to publications in archaeology and anthropology. Lithic illustrators have established conventions regarding systems of artefact orientation and proportions. Lithics are normally drawn at a 1:1 scale, with the vertical axis orthogonal to the striking platform. A preferred method is to orient and illustrate various aspects of an artefact as a series of adjacent surfaces at 90-degree rotations from the principal view (usually the dorsal surface). Each aspect contains internal details (i.e., flake scars, cortical areas, etc.), indication of flaking direction radial lines (ripples), and the inclusion of a metric scale (for more information about lithic drawings see [@Martingell1988]). Currently, `PyLithics` is optimised to work with unifacial flakes and bifaces, which are relatively flat, two-dimensional objects. 
+`PyLithics` is devised to work with illustrations of lithic objects common to publications in archaeology and anthropology. Lithic illustrators have established conventions regarding systems of artefact orientation and proportions. Lithics are normally drawn at a 1:1 scale,with the vertical axis orthogonal to the striking platform. A preferred method is to orient and illustrate various aspects of an artefact as a series of adjacent surfaces at 90-degree rotations from the principal view (usually the dorsal surface). Each aspect contains internal details (i.e., flake scars, cortical areas, etc.), indication of flaking direction radial lines (ripples), and the inclusion of a metric scale (for more information about lithic drawings see [@Martingell1988]). Currently,   `PyLithics` is optimised to work with unifacial flakes and bifaces, which are relatively flat, two-dimensional objects. 
 
 The inputs for `PyLithics` are images of lithic objects, images of their associated scales, and a metadata `CSV` file linking the two and giving the scale measurement in millimeters. 
 
 `PyLithics` processes the images with the following steps (and as illustrated in the schema below):
 
-<<<<<<< HEAD
-1. Import and match images to associated image ID and scale image from CSV metadata file.
-=======
 1. Import images and match to associated image ID and scale image from CSV metadata file.
->>>>>>> b7b36752
 2. Calculate a conversion of pixels to millimeters based on the size of the associated scale from CSV metadata file. If no scale is present, measurements will be in pixels
 3. Apply noise removal and contrast stretching to images to minimise pixel variation.
 4. Pixel intensity thresholding of images to prepare for contour finding.
@@ -98,11 +94,6 @@
 pip install .
 ```
 
-<<<<<<< HEAD
-**Note**: For Mac users we recommend an OS versions=> 10.14 to prevent build problems. For some OS (e.g. Mojave OSX), the OpenCV installation can take too long, if this is the case you can also install
-the library using `pip install opencv=4.5.4.58`. Also, be careful about versions, as older versions of OpenCV can break this code. 
-=======
->>>>>>> b7b36752
 
 **Note**: For Mac users we recommend an OS versions=> 10.14 to prevent build problems.
 
@@ -204,11 +195,7 @@
 ```
 pylithics_run -c configs/test_config.yml --input_dir <path_to_input_dir> --output_dir <path_to_output_directory> 
 ```
-<<<<<<< HEAD
-lithics image files must still be inside the '<path_to_input_dir>/images/' directory). However, all the measurements will only be
-=======
 lithics image files must still be inside the '<path_to_input_dir>/images/' directory. However, all the measurements will only be
->>>>>>> b7b36752
 provided as number of pixels. 
 
 The ```test_config.yml``` config file contains the following options:
@@ -246,11 +233,7 @@
 The output dataset is a JSON file with data for the lithic objects found in an image. The data is 
 hierarchically organised by type of surface object (ventral, dorsal, platform). For each 
 surface the metrics from its scars are recorded. In [this data output example,](output_example.md) you can find the json file
-<<<<<<< HEAD
-that results from running `PyLithics` on the above images, with comments to better understand the feature hierarchy and variables. 
-=======
 that results from running `PyLithics` on the above images, with comments to better understand the hierarchy and variables. 
->>>>>>> b7b36752
 
 
 # 🖌 Drawing style for `PyLithics` <a name="drawing"></a>
@@ -266,11 +249,7 @@
 # 👋 Contributing <a name="contributing"></a>
 
 We welcome contributions from anyone interested in the project. There are lots of ways to contribute, not just writing code. If you have
-<<<<<<< HEAD
-ideas on how to extend/improve `PyLithics` do get in touch with members of the team (preferable by email). See our [Contributor Guidelines](CONTRIBUTING.md) to learn more about how you can contribute and how we work together as a community in Github.
-=======
 ideas on how to extend/improve `PyLithics` do get in touch with members of the team (preferable by email). See our [Contributor Guidelines](CONTRIBUTING.md) to learn more about how you can contribute and how we work together as a community in GitHub.
->>>>>>> b7b36752
 
 # 📝 Licence <a name="licence"></a>
 
